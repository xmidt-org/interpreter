--- conflicted
+++ resolved
@@ -383,49 +383,7 @@
 
 }
 
-<<<<<<< HEAD
-func (suite *CycleTestSuite) TestNilComparatorNilValidator() {
-	now, err := time.Parse(time.RFC3339Nano, "2021-03-02T18:00:01Z")
-	suite.Nil(err)
-
-	futureBootTime := now.Add(1 * time.Hour)
-	currentBootTime := now
-	prevBootTime := now.Add(-1 * time.Hour)
-	olderBootTime := now.Add(-2 * time.Hour)
-	bootTimes := []testEventSetup{
-		testEventSetup{
-			bootTime:  currentBootTime,
-			numEvents: 3,
-		},
-		testEventSetup{
-			bootTime:  olderBootTime,
-			numEvents: 3,
-		},
-		testEventSetup{
-			bootTime:  prevBootTime,
-			numEvents: 4,
-		},
-		testEventSetup{
-			bootTime:  futureBootTime,
-			numEvents: 2,
-		},
-	}
-
-	suite.createEvents(bootTimes...)
-	fromEvent := suite.setEventDestination(fmt.Sprintf("%d-%d", prevBootTime.Unix(), 2), "event:device-status/mac:112233445566/reboot-pending")
-	suite.setEventDestination(fmt.Sprintf("%d-%d", prevBootTime.Unix(), 3), "event:device-status/mac:112233445566/offline")
-	toEvent := suite.setEventDestination(fmt.Sprintf("%d-%d", currentBootTime.Unix(), 2), "event-device-status/mac:112233445566/some-event")
-	expectedEvents := suite.parseEvents(fromEvent, toEvent)
-	parser := BootCycleParser(nil, nil)
-	results, err := parser.Parse(suite.Events, toEvent)
-	suite.Equal(expectedEvents, results)
-	suite.Nil(err)
-}
-
-func TestBootCycleParser(t *testing.T) {
-=======
 func TestRebootParser(t *testing.T) {
->>>>>>> e8f2b41f
 	suite.Run(t, new(CycleTestSuite))
 }
 
