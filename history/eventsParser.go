--- conflicted
+++ resolved
@@ -21,20 +21,8 @@
 // The returned slice is sorted from oldest to newest primarily by boot-time, and then by birthdate.
 // RebootParser also runs the list of events through the eventValidator
 // and returns an error containing all of the invalid events with their corresponding errors.
-<<<<<<< HEAD
-func BootCycleParser(comparator Comparator, eventValidator validation.Validator) EventsParserFunc {
-	if comparator == nil {
-		comparator = DefaultComparator()
-	}
-
-	if eventValidator == nil {
-		eventValidator = validation.DefaultValidator()
-	}
-
-=======
 func RebootParser(comparator Comparator) EventsParserFunc {
 	comparator = setComparator(comparator)
->>>>>>> e8f2b41f
 	return func(eventsHistory []interpreter.Event, currentEvent interpreter.Event) ([]interpreter.Event, error) {
 		lastCycle, currentCycle, err := parserHelper(eventsHistory, currentEvent, comparator)
 		if err != nil {
